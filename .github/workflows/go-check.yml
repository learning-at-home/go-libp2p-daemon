--- conflicted
+++ resolved
@@ -1,7 +1,6 @@
 name: Go Checks
 
 on:
-<<<<<<< HEAD
   push:
     branches: [ master ]
   pull_request:
@@ -48,11 +47,6 @@
           run: |
             set -o pipefail
             staticcheck ./... | sed -e 's@\(.*\)\.go@./\1.go@g'
-=======
-  pull_request:
-  push:
-    branches: ["master"]
-  workflow_dispatch:
 
 permissions:
   contents: read
@@ -63,5 +57,4 @@
 
 jobs:
   go-check:
-    uses: pl-strflt/uci/.github/workflows/go-check.yml@v0.0
->>>>>>> 84bdf7a0
+    uses: pl-strflt/uci/.github/workflows/go-check.yml@v0.0